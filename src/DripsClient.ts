--- conflicted
+++ resolved
@@ -4,13 +4,8 @@
 import type { Network, Provider } from '@ethersproject/providers';
 import type { Dai, DaiDripsHub } from '../contracts';
 import type { NetworkProperties } from './NetworkProperties';
-<<<<<<< HEAD
-import { supportedChains, chainIdToNetworkPropertiesMap } from './NetworkProperties';
-import { validateDrips, validateSplits } from './utils';
-=======
-import { chainIdToNetworkPropertiesMap, SUPPORTED_CHAINS } from './NetworkProperties';
+import { chainIdToNetworkPropertiesMap, supportedChains } from './NetworkProperties';
 import { areValidDripsReceivers, areValidSplitsReceivers } from './validators';
->>>>>>> 6c3113e3
 import { Dai__factory } from '../contracts/factories/Dai__factory';
 import { DaiDripsHub__factory } from '../contracts/factories/DaiDripsHub__factory';
 import { DripsErrors } from './dripsErrors';
@@ -97,9 +92,8 @@
 		balanceDelta: BigNumberish,
 		newReceivers: DripsReceiverStruct[]
 	): Promise<ContractTransaction> {
-		// TODO: Change to invalidArgument after merge (https://github.com/radicle-dev/drips-js-sdk/pull/40#issuecomment-1167454932).
 		if (!areValidDripsReceivers(newReceivers)) {
-			throw DripsErrors.invalidOperation('Cannot update user Drips: receivers are not valid.', newReceivers);
+			throw DripsErrors.invalidArgument('Cannot update user Drips: receivers are not valid.', newReceivers);
 		}
 
 		const contractSigner = this.#hubContract.connect(this.signer);
@@ -121,17 +115,10 @@
 		balanceDelta: BigNumberish,
 		newReceivers: DripsReceiverStruct[]
 	): Promise<ContractTransaction> {
-<<<<<<< HEAD
-		validateDrips(newReceivers);
-
+		if (!areValidDripsReceivers(newReceivers)) {
+			throw DripsErrors.invalidArgument('Cannot update user Drips: receivers are not valid.', newReceivers);
+		}
 		const contractSigner = this.#hubContract.connect(this.signer);
-=======
-		// TODO: Change to invalidArgument after merge (https://github.com/radicle-dev/drips-js-sdk/pull/40#issuecomment-1167454932).
-		if (!areValidDripsReceivers(newReceivers)) {
-			throw DripsErrors.invalidOperation('Cannot update user Drips: receivers are not valid.', newReceivers);
-		}
-		const contractSigner = this._hubContract.connect(this.signer);
->>>>>>> 6c3113e3
 
 		return contractSigner['setDrips(uint256,uint64,uint128,(address,uint128)[],int128,(address,uint128)[])'](
 			subAccountId,
@@ -147,17 +134,10 @@
 		currentReceivers: SplitsReceiverStruct[],
 		newReceivers: SplitsReceiverStruct[]
 	): Promise<ContractTransaction> {
-<<<<<<< HEAD
-		validateSplits(newReceivers);
-
+		if (!areValidSplitsReceivers(newReceivers)) {
+			throw DripsErrors.invalidArgument('Cannot update user Splits: receivers are not valid', newReceivers);
+		}
 		const contractSigner = this.#hubContract.connect(this.signer);
-=======
-		if (!areValidSplitsReceivers(newReceivers)) {
-			// TODO: Change to invalidArgument after merge (https://github.com/radicle-dev/drips-js-sdk/pull/40#issuecomment-1167454932).
-			throw DripsErrors.invalidOperation('Cannot update user Splits: receivers are not valid', newReceivers);
-		}
-		const contractSigner = this._hubContract.connect(this.signer);
->>>>>>> 6c3113e3
 
 		return contractSigner.setSplits(currentReceivers, newReceivers);
 	}
