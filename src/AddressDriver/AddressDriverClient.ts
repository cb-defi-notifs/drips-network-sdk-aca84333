--- conflicted
+++ resolved
@@ -2,14 +2,8 @@
 import type { BigNumberish, ContractTransaction } from 'ethers';
 import { ethers, BigNumber, constants } from 'ethers';
 import type { DripsReceiverStruct, SplitsReceiverStruct } from 'contracts/AddressDriver';
-<<<<<<< HEAD
-import type { CallStruct, NetworkConfig } from 'src/common/types';
+import type { CallStruct } from 'contracts/Caller';
 import CallerClient from '../Caller/CallerClient';
-import DripsSubgraphClient from '../DripsSubgraph/DripsSubgraphClient';
-import DripsHubClient from '../DripsHub/DripsHubClient';
-import Utils from '../utils';
-=======
->>>>>>> 2fa5a8e8
 import {
 	validateAddress,
 	validateClientProvider,
@@ -31,47 +25,12 @@
  * @see {@link https://github.com/radicle-dev/drips-contracts/blob/master/src/AddressDriver.sol AddressDriver} smart contract.
  */
 export default class AddressDriverClient {
-<<<<<<< HEAD
-	#callerClient!: CallerClient;
-	#addressDriverContract!: AddressDriverContract;
-
-=======
->>>>>>> 2fa5a8e8
 	#signer!: JsonRpcSigner;
 	#driver!: AddressDriver;
 	#signerAddress!: string;
-<<<<<<< HEAD
-	/** Returns the user address. */
-	public get signerAddress(): string {
-		return this.#signerAddress;
-	}
-
-	#dripsHub!: DripsHubClient;
-	/** Returns a {@link DripsHubClient} connected to the same provider as the `AddressDriverClient.` */
-	public get dripsHub(): DripsHubClient {
-		return this.#dripsHub;
-	}
-
-	#subgraph!: DripsSubgraphClient;
-	/** Returns a {@link DripsSubgraphClient} connected to the same network as the `AddressDriverClient.` */
-	public get subgraph(): DripsSubgraphClient {
-		return this.#subgraph;
-	}
-
-	#network!: Network;
-	/**
-	 * Returns the network the `AddressDriverClient` is connected to.
-	 *
-	 * The `network` is the `provider`'s network.
-	 */
-	public get network(): Network {
-		return this.#network;
-	}
-
-=======
 	#driverAddress!: string;
->>>>>>> 2fa5a8e8
 	#provider!: JsonRpcProvider;
+	#callerClient!: CallerClient;
 
 	/** Returns the `AddressDriverClient`'s `provider`. */
 	public get provider(): JsonRpcProvider {
@@ -88,19 +47,6 @@
 	// TODO: Update the supported chains documentation comments.
 	/**
 	 * Creates a new immutable `AddressDriverClient` instance.
-<<<<<<< HEAD
-	 * @param  {JsonRpcProvider} provider The provider.
-	 *
-	 * The `provider` must have a `signer` associated with it.
-	 *
-	 * **The `signer` will be the user the new `AddressDriverClient` will manage Drips for and cannot be changed after creation**.
-	 * (i.e., the new instance will control a `userId` equal to that address).
-	 *
-	 * The `provider` can connect to the following supported networks:
-	 * - `goerli`: chain ID 5
-	 * @param  {NetworkConfig} customNetworkConfig Overrides the network configuration.
-	 * If it's `undefined` (default value) and the`provider` is officially supported by the client, the configuration will be automatically selected based on the `provider`'s network.
-=======
 	 * @param  {JsonRpcProvider} provider The network provider.
 	 *
 	 * The `provider` must have a `signer` associated with it.
@@ -112,7 +58,6 @@
 	 * - 'goerli': chain ID `5`
 	 * @param  {string|undefined} customDriverAddress Overrides the `AddressDriver`'s address.
 	 * If it's `undefined` (default value), the address will be automatically selected based on the `provider`'s network.
->>>>>>> 2fa5a8e8
 	 * @returns A `Promise` which resolves to the new `AddressDriverClient` instance.
 	 * @throws {@link DripsErrors.argumentMissingError} if the `provider` is missing.
 	 * @throws {@link DripsErrors.argumentError} if the `provider.signer` is missing.
@@ -122,49 +67,6 @@
 		provider: JsonRpcProvider,
 		customDriverAddress: string | undefined = undefined
 	): Promise<AddressDriverClient> {
-<<<<<<< HEAD
-		if (!provider) {
-			throw DripsErrors.argumentMissingError(
-				`Could not create a new 'AddressDriverClient': '${nameOf({ provider })}' is missing.`,
-				nameOf({ provider })
-			);
-		}
-
-		const signer = provider.getSigner();
-		const signerAddress = await signer?.getAddress();
-		if (!signerAddress) {
-			throw DripsErrors.argumentError(
-				`Could not create a new 'AddressDriverClient': '${nameOf({ signerAddress })}' is missing.`,
-				nameOf({ signerAddress }),
-				provider
-			);
-		}
-		validateAddress(signerAddress);
-
-		const network = await provider.getNetwork();
-		if (!Utils.Network.isSupportedChain(network?.chainId)) {
-			throw DripsErrors.unsupportedNetworkError(
-				`Could not create a new 'AddressDriverClient': the provider is connected to an unsupported network (name: '${network?.name}', chain ID: ${network?.chainId}). Supported chains are: ${Utils.Network.SUPPORTED_CHAINS}.`,
-				network?.chainId
-			);
-		}
-		const networkConfig = customNetworkConfig ?? Utils.Network.configs[network.chainId];
-
-		const addressDriverClient = new AddressDriverClient();
-
-		addressDriverClient.#signer = signer;
-		addressDriverClient.#network = network;
-		addressDriverClient.#provider = provider;
-		addressDriverClient.#networkConfig = networkConfig;
-		addressDriverClient.#signerAddress = await signer.getAddress();
-		addressDriverClient.#dripsHub = await DripsHubClient.create(provider);
-		addressDriverClient.#callerClient = await CallerClient.create(provider);
-		addressDriverClient.#subgraph = DripsSubgraphClient.create(network.chainId);
-		addressDriverClient.#addressDriverContract = AddressDriver__factory.connect(
-			networkConfig.CONTRACT_ADDRESS_DRIVER,
-			signer
-		);
-=======
 		await validateClientProvider(provider, Utils.Network.SUPPORTED_CHAINS);
 
 		const signer = provider.getSigner();
@@ -172,12 +74,12 @@
 		const driverAddress = customDriverAddress ?? Utils.Network.configs[network.chainId].CONTRACT_ADDRESS_DRIVER;
 
 		const client = new AddressDriverClient();
->>>>>>> 2fa5a8e8
 
 		client.#signer = signer;
 		client.#provider = provider;
 		client.#driverAddress = driverAddress;
 		client.#signerAddress = await signer.getAddress();
+		client.#callerClient = await CallerClient.create(provider);
 		client.#driver = AddressDriver__factory.connect(driverAddress, signer);
 
 		return client;
@@ -250,17 +152,13 @@
 		validateAddress(tokenAddress);
 		validateAddress(transferToAddress);
 
-<<<<<<< HEAD
 		const collect: CallStruct = {
 			value: 0,
-			to: Utils.Network.configs[this.#network.chainId].CONTRACT_ADDRESS_DRIVER,
-			data: this.#addressDriverContract.interface.encodeFunctionData('collect', [tokenAddress, transferToAddress])
+			to: this.#driverAddress,
+			data: this.#driver.interface.encodeFunctionData('collect', [tokenAddress, transferToAddress])
 		};
 
 		return this.#callerClient.callBatched([collect]);
-=======
-		return this.#driver.collect(tokenAddress, transferToAddress);
->>>>>>> 2fa5a8e8
 	}
 
 	/**
@@ -293,17 +191,13 @@
 			);
 		}
 
-<<<<<<< HEAD
 		const give: CallStruct = {
 			value: 0,
-			to: Utils.Network.configs[this.#network.chainId].CONTRACT_ADDRESS_DRIVER,
-			data: this.#addressDriverContract.interface.encodeFunctionData('give', [receiverUserId, tokenAddress, amount])
+			to: this.#driverAddress,
+			data: this.#driver.interface.encodeFunctionData('give', [receiverUserId, tokenAddress, amount])
 		};
 
 		return this.#callerClient.callBatched([give]);
-=======
-		return this.#driver.give(receiverUserId, tokenAddress, amount);
->>>>>>> 2fa5a8e8
 	}
 
 	/**
@@ -320,17 +214,13 @@
 	public setSplits(receivers: SplitsReceiverStruct[]): Promise<ContractTransaction> {
 		validateSplitsReceivers(receivers);
 
-<<<<<<< HEAD
 		const setSplits: CallStruct = {
 			value: 0,
-			to: Utils.Network.configs[this.#network.chainId].CONTRACT_ADDRESS_DRIVER,
-			data: this.#addressDriverContract.interface.encodeFunctionData('setSplits', [formatSplitReceivers(receivers)])
+			to: this.#driverAddress,
+			data: this.#driver.interface.encodeFunctionData('setSplits', [formatSplitReceivers(receivers)])
 		};
 
 		return this.#callerClient.callBatched([setSplits]);
-=======
-		return this.#driver.setSplits(formatSplitReceivers(receivers));
->>>>>>> 2fa5a8e8
 	}
 
 	/**
@@ -382,11 +272,10 @@
 			);
 		}
 
-<<<<<<< HEAD
 		const setDrips: CallStruct = {
 			value: 0,
-			to: Utils.Network.configs[this.#network.chainId].CONTRACT_ADDRESS_DRIVER,
-			data: this.#addressDriverContract.interface.encodeFunctionData('setDrips', [
+			to: this.#driverAddress,
+			data: this.#driver.interface.encodeFunctionData('setDrips', [
 				tokenAddress,
 				formatDripsReceivers(currentReceivers),
 				balanceDelta,
@@ -396,15 +285,6 @@
 		};
 
 		return this.#callerClient.callBatched([setDrips]);
-=======
-		return this.#driver.setDrips(
-			tokenAddress,
-			formatDripsReceivers(currentReceivers),
-			balanceDelta,
-			formatDripsReceivers(newReceivers),
-			transferToAddress
-		);
->>>>>>> 2fa5a8e8
 	}
 
 	/**
@@ -430,17 +310,16 @@
 			);
 		}
 
-<<<<<<< HEAD
 		const emitUserMetadata: CallStruct = {
 			value: 0,
-			to: Utils.Network.configs[this.#network.chainId].CONTRACT_ADDRESS_DRIVER,
-			data: this.#addressDriverContract.interface.encodeFunctionData('emitUserMetadata', [key, value])
+			to: this.#driverAddress,
+			data: this.#driver.interface.encodeFunctionData('emitUserMetadata', [
+				key,
+				ethers.utils.hexlify(ethers.utils.toUtf8Bytes(value))
+			])
 		};
 
 		return this.#callerClient.callBatched([emitUserMetadata]);
-=======
-		return this.#driver.emitUserMetadata(key, ethers.utils.hexlify(ethers.utils.toUtf8Bytes(value)));
->>>>>>> 2fa5a8e8
 	}
 
 	/**
