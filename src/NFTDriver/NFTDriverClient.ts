import type { JsonRpcProvider, JsonRpcSigner } from '@ethersproject/providers';
<<<<<<< HEAD
import type { Network } from '@ethersproject/networks';
import type { NetworkConfig } from 'src/common/types';
import type { BigNumberish, ContractTransaction } from 'ethers';
import { ethers, constants, BigNumber } from 'ethers';
=======
import type { BigNumberish, BytesLike, ContractTransaction } from 'ethers';
import { constants, BigNumber } from 'ethers';
>>>>>>> b0d5ba60
import type { DripsReceiverStruct, SplitsReceiverStruct } from 'contracts/NFTDriver';
import type { NFTDriver } from '../../contracts';
import { IERC20__factory, NFTDriver__factory } from '../../contracts';
import { DripsErrors } from '../common/DripsError';
import {
	validateAddress,
	validateClientProvider,
	validateDripsReceivers,
	validateSplitsReceivers
} from '../common/validators';
import Utils from '../utils';
import { formatDripsReceivers, formatSplitReceivers, isNullOrUndefined, nameOf } from '../common/internals';
/**
 * A client for managing Drips for a user identified by an NFT.
 *
 * Anybody can mint a new token and create a new identity.
 * Only the current holder of the token can control its `userId`.
 *
 * The `tokenId` and the `userId` controlled by it are always equal.
 * @see {@link https://github.com/radicle-dev/drips-contracts/blob/master/src/NFTDriver.sol NFTDriver} smart contract.
 */
export default class NFTDriverClient {
	#driver!: NFTDriver;
	#signer!: JsonRpcSigner;
	#signerAddress!: string;
	#driverAddress!: string;
	#provider!: JsonRpcProvider;

	/** Returns the `NFTDriverClient`'s `provider`. */
	public get provider(): JsonRpcProvider {
		return this.#provider;
	}

	/** Returns the `NFTDriver`'s address to which the `NFTDriverClient` is connected. */
	public get driverAddress(): string {
		return this.#driverAddress;
	}

	private constructor() {}

	// TODO: Update the supported chains documentation comments.
	/**
	 * Creates a new immutable `NFTDriverClient` instance.
	 * @param  {JsonRpcProvider} provider The network provider.
	 *
	 * The `provider` must have a `signer` associated with it.
	 *
	 * **This signer must be the owner of the NFT (or someone that is approved to use it) that controls the `userId`s the new `NFTDriverClient` will manage and cannot be changed after creation**.
	 *
	 * The supported networks are:
	 * - 'goerli': chain ID `5`
	 * @param  {string|undefined} customDriverAddress Overrides the `NFTDriver`'s address.
	 * If it's `undefined` (default value), the address will be automatically selected based on the `provider`'s network.
	 * @returns A `Promise` which resolves to the new `NFTDriverClient` instance.
	 * @throws {@link DripsErrors.argumentMissingError} if the `provider` is missing.
	 * @throws {@link DripsErrors.argumentError} if the `provider.signer` is missing.
	 * @throws {@link DripsErrors.unsupportedNetworkError} if the `provider` is connected to an unsupported network.
	 */
	public static async create(
		provider: JsonRpcProvider,
		customDriverAddress: string | undefined = undefined
	): Promise<NFTDriverClient> {
		await validateClientProvider(provider, Utils.Network.SUPPORTED_CHAINS);

		const signer = provider.getSigner();
		const network = await provider.getNetwork();
		const driverAddress = customDriverAddress ?? Utils.Network.configs[network.chainId].CONTRACT_NFT_DRIVER;

		const client = new NFTDriverClient();

		client.#signer = signer;
		client.#provider = provider;
		client.#driverAddress = driverAddress;
		client.#signerAddress = await signer.getAddress();
		client.#driver = NFTDriver__factory.connect(driverAddress, signer);

		return client;
	}

	/**
	 * Returns the remaining number of tokens the `NFTDriver` smart contract is allowed to spend on behalf of the user for the given ERC20 token.
	 * @param  {string} tokenAddress The ERC20 token address.
	 * @returns A `Promise` which resolves to the remaining number of tokens.
	 * @throws {@link DripsErrors.addressError} if the `tokenAddress` is not valid.
	 */
	public async getAllowance(tokenAddress: string): Promise<bigint> {
		validateAddress(tokenAddress);

		const signerAsErc20Contract = IERC20__factory.connect(tokenAddress, this.#signer);

		const allowance = await signerAsErc20Contract.allowance(this.#signerAddress, this.#driverAddress);

		return allowance.toBigInt();
	}

	/**
	 * Sets the maximum allowance value for the `NFTDriver` smart contract over the user's tokens for the given ERC20 token.
	 * @param  {string} tokenAddress The ERC20 token address.
	 * @returns A `Promise` which resolves to the contract transaction.
	 * @throws {@link DripsErrors.addressError} if the `tokenAddress` is not valid.
	 */
	public approve(tokenAddress: string): Promise<ContractTransaction> {
		validateAddress(tokenAddress);

		const signerAsErc20Contract = IERC20__factory.connect(tokenAddress, this.#signer);

		return signerAsErc20Contract.approve(this.#driverAddress, constants.MaxUint256);
	}

	/**
	 * Mints a new token controlling a new user ID and transfers it to an address.
	 * Usage of this method is discouraged, use `safeMint` whenever possible.
	 * @param  {string} transferToAddress The address to transfer the minted token to.
	 * @returns A `Promise` which resolves to the minted token ID. It's equal to the user ID controlled by it.
	 * @throws {@link DripsErrors.argumentMissingError} if the `transferToAddress` is missing.
	 * @throws {@link DripsErrors.addressError} if the `transferToAddress` is not valid.
	 */
	public async mint(transferToAddress: string): Promise<string> {
		if (!transferToAddress) {
			throw DripsErrors.argumentMissingError(
				`Could not mint: '${nameOf({ transferToAddress })}' is missing.`,
				nameOf({ transferToAddress })
			);
		}

		validateAddress(transferToAddress);

		const txResponse = await this.#driver.mint(transferToAddress);

		const txReceipt = await txResponse.wait();
		const [transferEvent] = txReceipt.events!;
		const { tokenId } = transferEvent.args!;

		return BigInt(tokenId).toString();
	}

	/**
	 * Mints a new token controlling a new user ID and safely transfers it to an address.
	 * @param  {string} transferToAddress The address to transfer the minted token to.
	 * @returns A `Promise` which resolves to the minted token ID. It's equal to the user ID controlled by it.
	 * @throws {@link DripsErrors.argumentMissingError} if the `transferToAddress` is missing.
	 * @throws {@link DripsErrors.addressError} if the `transferToAddress` is not valid.
	 */
	public async safeMint(transferToAddress: string): Promise<string> {
		if (!transferToAddress) {
			throw DripsErrors.argumentMissingError(
				`Could not (safely) mint: '${nameOf({ transferToAddress })}' is missing.`,
				nameOf({ transferToAddress })
			);
		}

		validateAddress(transferToAddress);

		const txResponse = await this.#driver.safeMint(transferToAddress);

		const txReceipt = await txResponse.wait();
		const [transferEvent] = txReceipt.events!;
		const { tokenId } = transferEvent.args!;

		return BigInt(tokenId).toString();
	}

	// TODO: Add squeezing support.

	/**
	 * Collects the received and already split funds and transfers them from the `DripsHub` smart contract to an address.
	 * @param  {string} tokenId The ID of the token representing the collecting user ID.
	 * The token ID is equal to the user ID controlled by it.
	 * @param  {string} tokenAddress The ERC20 token address.
	 * @param  {string} transferToAddress The address to send collected funds to.
	 * @returns A `Promise` which resolves to the contract transaction.
	 * @throws {@link DripsErrors.argumentMissingError} if the `tokenId` is missing.
	 * @throws {@link DripsErrors.addressError} if `tokenAddress` or `transferToAddress` is not valid.
	 */
	public async collect(tokenId: string, tokenAddress: string, transferToAddress: string): Promise<ContractTransaction> {
		if (isNullOrUndefined(tokenId)) {
			throw DripsErrors.argumentMissingError(
				`Could not collect '${nameOf({ tokenId })}' is missing.`,
				nameOf({ tokenId })
			);
		}

		validateAddress(tokenAddress);
		validateAddress(transferToAddress);

		return this.#driver.collect(tokenId, tokenAddress, transferToAddress);
	}

	/**
	 * Gives funds to the receiver.
	 * The receiver can collect them immediately.
	 * Transfers funds from the user's wallet to the `DripsHub` smart contract.
	 * @param  {string} tokenId The ID of the token representing the giving user.
	 * The token ID is equal to the user ID controlled by it.
	 * @param  {string} receiverUserId The receiver user ID.
	 * @param  {string} tokenAddress The ERC20 token address.
	 * @param  {BigNumberish} amount The amount to give (in the smallest unit, e.g., Wei). It must be greater than `0`.
	 * @returns A `Promise` which resolves to the contract transaction.
	 * @throws {@link DripsErrors.argumentMissingError} if any of the required parameters is missing.
	 * @throws {@link DripsErrors.addressError} if the `tokenAddress` is not valid.
	 * @throws {@link DripsErrors.argumentError} if the `amount` is less than or equal to `0`.
	 */
	public give(
		tokenId: string,
		receiverUserId: string,
		tokenAddress: string,
		amount: BigNumberish
	): Promise<ContractTransaction> {
		if (isNullOrUndefined(tokenId)) {
			throw DripsErrors.argumentMissingError(
				`Could not give: '${nameOf({ tokenId })}' is missing.`,
				nameOf({ tokenId })
			);
		}

		if (isNullOrUndefined(receiverUserId)) {
			throw DripsErrors.argumentMissingError(
				`Could not give: '${nameOf({ receiverUserId })}' is missing.`,
				nameOf({ receiverUserId })
			);
		}

		if (!amount || amount < 0) {
			throw DripsErrors.argumentError(
				`Could not give: '${nameOf({ amount })}' must be greater than 0.`,
				nameOf({ amount }),
				amount
			);
		}

		validateAddress(tokenAddress);

		return this.#driver.give(tokenId, receiverUserId, tokenAddress, amount);
	}

	/**
	 * Sets a drips configuration.
	 * Transfers funds from the user's wallet to the `DripsHub` smart contract to fulfill the change of the drips balance.
	 * @param  {string} tokenId The ID of the token representing the configured user ID.
	 * The token ID is equal to the user ID controlled by it.
	 * @param  {string} tokenAddress The ERC20 token address.
	 * @param  {DripsReceiverStruct[]} currentReceivers The drips receivers that were set in the last drips update.
	 * Pass an empty array if this is the first update.
	 * @param  {DripsReceiverStruct[]} newReceivers The new drips receivers (max `100`).
	 * Duplicate receivers are not allowed and will only be processed once.
	 * Pass an empty array  if you want to clear all receivers.
	 * @param  {string} transferToAddress The address to send funds to in case of decreasing balance.
	 * @param  {BigNumberish} balanceDelta The drips balance change to be applied:
	 * - Positive to add funds to the drips balance.
	 * - Negative to remove funds from the drips balance.
	 * - `0` to leave drips balance as is (default value).
	 * @returns A `Promise` which resolves to the contract transaction.
	 * @throws {@link DripsErrors.argumentMissingError} if any of the required parameters is missing.
	 * @throws {@link DripsErrors.addressError} if `tokenAddress` or `transferToAddress` is not valid.
	 * @throws {@link DripsErrors.argumentError} if `currentReceivers`' or `newReceivers`' count exceeds the max allowed drips receivers.
	 * @throws {@link DripsErrors.dripsReceiverError} if any of the `currentReceivers` or the `newReceivers` is not valid.
	 * @throws {@link DripsErrors.dripsReceiverConfigError} if any of the receivers' configuration is not valid.
	 * @throws {@link DripsErrors.dripsReceiverConfigError} if any of the receivers' configuration is not valid.
	 */
	public setDrips(
		tokenId: string,
		tokenAddress: string,
		currentReceivers: DripsReceiverStruct[],
		newReceivers: DripsReceiverStruct[],
		transferToAddress: string,
		balanceDelta: BigNumberish = 0
	): Promise<ContractTransaction> {
		if (isNullOrUndefined(tokenId)) {
			throw DripsErrors.argumentMissingError(
				`Could not set drips: '${nameOf({ tokenId })}' is missing.`,
				nameOf({ tokenId })
			);
		}

		validateAddress(tokenAddress);

		validateDripsReceivers(
			currentReceivers.map((r) => ({
				userId: r.userId.toString(),
				config: Utils.DripsReceiverConfiguration.fromUint256(BigNumber.from(r.config).toBigInt())
			}))
		);

		validateDripsReceivers(
			newReceivers.map((r) => ({
				userId: r.userId.toString(),
				config: Utils.DripsReceiverConfiguration.fromUint256(BigNumber.from(r.config).toBigInt())
			}))
		);

		if (!transferToAddress) {
			throw DripsErrors.argumentMissingError(
				`Could not set drips: '${nameOf({ transferToAddress })}' is missing.`,
				nameOf({ transferToAddress })
			);
		}

		return this.#driver.setDrips(
			tokenId,
			tokenAddress,
			formatDripsReceivers(currentReceivers),
			balanceDelta,
			formatDripsReceivers(newReceivers),
			transferToAddress
		);
	}

	/**
	 * Sets the splits configuration.
	 * @param  {string} tokenId The ID of the token representing the configured user ID.
	 * The token ID is equal to the user ID controlled by it.
	 * @param  {SplitsReceiverStruct[]} receivers The splits receivers (max `200`).
	 * Each splits receiver will be getting `weight / TOTAL_SPLITS_WEIGHT` share of the funds.
	 * Duplicate receivers are not allowed and will only be processed once.
	 * Pass an empty array if you want to clear all receivers.
	 * @returns A `Promise` which resolves to the contract transaction.
	 * @throws {@link DripsErrors.argumentMissingError} if `receivers` are missing.
	 * @throws {@link DripsErrors.argumentError} if `receivers`' count exceeds the max allowed splits receivers.
	 * @throws {@link DripsErrors.splitsReceiverError} if any of the `receivers` is not valid.
	 */
	public setSplits(tokenId: string, receivers: SplitsReceiverStruct[]): Promise<ContractTransaction> {
		if (isNullOrUndefined(tokenId)) {
			throw DripsErrors.argumentMissingError(
				`Could not set splits: '${nameOf({ tokenId })}' is missing.`,
				nameOf({ tokenId })
			);
		}

		validateSplitsReceivers(receivers);

		return this.#driver.setSplits(tokenId, formatSplitReceivers(receivers));
	}

	/**
	 * Emits the user's metadata.
	 * The key and the value are _not_ standardized by the protocol, it's up to the user to establish and follow conventions to ensure compatibility with the consumers.
	 * @param  {string} tokenId The ID of the token representing the collecting user ID. The token ID is equal to the user ID controlled by it.
	 * @param  {BigNumberish} key The metadata key.
<<<<<<< HEAD
	 * @param  {string} value The metadata value.
	 * @returns A `Promise` which resolves to the `ContractTransaction`.
	 * @throws {DripsErrors.argumentMissingError} if any of the required parameters is missing.
=======
	 * @param  {BytesLike} value The metadata value.
	 * @returns A `Promise` which resolves to the contract transaction.
	 * @throws {@link DripsErrors.argumentMissingError} if any of the required parameters is missing.
>>>>>>> b0d5ba60
	 */
	public emitUserMetadata(tokenId: string, key: BigNumberish, value: string): Promise<ContractTransaction> {
		if (isNullOrUndefined(tokenId)) {
			throw DripsErrors.argumentMissingError(
				`Could not set emit user metadata: '${nameOf({ tokenId })}' is missing.`,
				nameOf({ tokenId })
			);
		}

		if (isNullOrUndefined(key)) {
			throw DripsErrors.argumentMissingError(
				`Could not set emit user metadata: '${nameOf({ key })}' is missing.`,
				nameOf({ key })
			);
		}

		if (!value) {
			throw DripsErrors.argumentMissingError(
				`Could not set emit user metadata: '${nameOf({ value })}' is missing.`,
				nameOf({ value })
			);
		}

<<<<<<< HEAD
		return this.#nftDriverContract.emitUserMetadata(
			tokenId,
			key,
			ethers.utils.hexlify(ethers.utils.toUtf8Bytes(value))
		);
=======
		return this.#driver.emitUserMetadata(tokenId, key, value);
>>>>>>> b0d5ba60
	}
}<|MERGE_RESOLUTION|>--- conflicted
+++ resolved
@@ -1,13 +1,6 @@
 import type { JsonRpcProvider, JsonRpcSigner } from '@ethersproject/providers';
-<<<<<<< HEAD
-import type { Network } from '@ethersproject/networks';
-import type { NetworkConfig } from 'src/common/types';
 import type { BigNumberish, ContractTransaction } from 'ethers';
 import { ethers, constants, BigNumber } from 'ethers';
-=======
-import type { BigNumberish, BytesLike, ContractTransaction } from 'ethers';
-import { constants, BigNumber } from 'ethers';
->>>>>>> b0d5ba60
 import type { DripsReceiverStruct, SplitsReceiverStruct } from 'contracts/NFTDriver';
 import type { NFTDriver } from '../../contracts';
 import { IERC20__factory, NFTDriver__factory } from '../../contracts';
@@ -346,15 +339,9 @@
 	 * The key and the value are _not_ standardized by the protocol, it's up to the user to establish and follow conventions to ensure compatibility with the consumers.
 	 * @param  {string} tokenId The ID of the token representing the collecting user ID. The token ID is equal to the user ID controlled by it.
 	 * @param  {BigNumberish} key The metadata key.
-<<<<<<< HEAD
 	 * @param  {string} value The metadata value.
-	 * @returns A `Promise` which resolves to the `ContractTransaction`.
-	 * @throws {DripsErrors.argumentMissingError} if any of the required parameters is missing.
-=======
-	 * @param  {BytesLike} value The metadata value.
 	 * @returns A `Promise` which resolves to the contract transaction.
 	 * @throws {@link DripsErrors.argumentMissingError} if any of the required parameters is missing.
->>>>>>> b0d5ba60
 	 */
 	public emitUserMetadata(tokenId: string, key: BigNumberish, value: string): Promise<ContractTransaction> {
 		if (isNullOrUndefined(tokenId)) {
@@ -378,14 +365,6 @@
 			);
 		}
 
-<<<<<<< HEAD
-		return this.#nftDriverContract.emitUserMetadata(
-			tokenId,
-			key,
-			ethers.utils.hexlify(ethers.utils.toUtf8Bytes(value))
-		);
-=======
-		return this.#driver.emitUserMetadata(tokenId, key, value);
->>>>>>> b0d5ba60
+		return this.#driver.emitUserMetadata(tokenId, key, ethers.utils.hexlify(ethers.utils.toUtf8Bytes(value)));
 	}
 }