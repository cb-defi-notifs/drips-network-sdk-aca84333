--- conflicted
+++ resolved
@@ -183,7 +183,7 @@
 	}
 
 	/**
-	 * Returns a list of `Split` entries for a given user.
+	 * Returns a list of `Split` entries for the given user.
 	 * @param  {string} receiverUserId The receiver's user ID.
 	 * @param  {number} skip The number of database entries to skip. Defaults to `0`.
 	 * @param  {number} first The number of database entries to take. Defaults to `100`.
@@ -217,7 +217,7 @@
 	}
 
 	/**
-	 * Returns a list of `DripsSet` events for a given user.
+	 * Returns a list of `DripsSet` events for the given user.
 	 * @param  {string} userId The user ID.
 	 * @param  {number} skip The number of database entries to skip. Defaults to `0`.
 	 * @param  {number} first The number of database entries to take. Defaults to `100`.
@@ -247,11 +247,7 @@
 	}
 
 	/**
-<<<<<<< HEAD
-	 * Returns all `DripsReceiverSeen` events for the given receiver.
-=======
-	 * Returns a list of `DripsReceiverSeen` events for a given receiver.
->>>>>>> 2bc06638
+	 * Returns a list of `DripsReceiverSeen` events for the given receiver.
 	 * @param  {string} receiverUserId The receiver's user ID.
 	 * @param  {number} skip The number of database entries to skip. Defaults to `0`.
 	 * @param  {number} first The number of database entries to take. Defaults to `100`.
@@ -290,7 +286,7 @@
 	}
 
 	/**
-	 * Returns the users that stream funds to a given receiver.
+	 * Returns the users that stream funds to the given receiver.
 	 * @param  {string} receiverUserId The receiver's user ID.
 	 * @param  {number} skip The number of database entries to skip. Defaults to `0`.
 	 * @param  {number} first The number of database entries to take. Defaults to `100`.
@@ -397,7 +393,7 @@
 	}
 
 	/**
-	 * Returns a list of NFT sub accounts for a given owner.
+	 * Returns a list of NFT sub accounts for the given owner.
 	 * @param  {string} ownerAddress The owner's address.
 	 * @param  {number} skip The number of database entries to skip. Defaults to `0`.
 	 * @param  {number} first The number of database entries to take. Defaults to `100`.
@@ -514,7 +510,6 @@
 	}
 
 	/**
-<<<<<<< HEAD
 	 * Returns the user's `SqueezedDrips` events.
 	 * @param  {string} userId The user ID.
 	 * @returns A `Promise` which resolves to the user's `SqueezedDrips` events.
@@ -536,10 +531,7 @@
 	}
 
 	/**
-	 * Returns the user's `Split` events.
-=======
 	 * Returns a list of `Split` events for the given user.
->>>>>>> 2bc06638
 	 * @param  {string} userId The user ID.
 	 * @param  {number} skip The number of database entries to skip. Defaults to `0`.
 	 * @param  {number} first The number of database entries to take. Defaults to `100`.
@@ -716,7 +708,7 @@
 	}
 
 	/**
-	 * Returns a list of senders for which drips can _potentially_ be squeezed, for a given receiver.
+	 * Returns a list of senders for which drips can _potentially_ be squeezed, for the given receiver.
 	 *
 	 * The returned senders have set up a configuration that drips to the given `receiver`
 	 * but **it's not guaranteed that the sender is still dripping to this sender**.
